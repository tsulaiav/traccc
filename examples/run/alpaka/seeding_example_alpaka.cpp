--- conflicted
+++ resolved
@@ -299,11 +299,7 @@
               << common_opts.input_directory << " " << common_opts.events
               << std::endl;
 
-<<<<<<< HEAD
-    return seq_run(seeding_input_cfg, common_opts, run_cpu);
-=======
     int ret = seq_run(seeding_input_cfg, common_opts, det_opts, run_cpu);
 
     return ret;
->>>>>>> 3d591e8f
 }