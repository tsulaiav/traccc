/** TRACCC library, part of the ACTS project (R&D line)
 *
 * (c) 2021-2022 CERN for the benefit of the ACTS project
 *
 * Mozilla Public License Version 2.0
 */

// SYCL include(s)
#include <CL/sycl.hpp>

// algorithms
#include "traccc/seeding/seeding_algorithm.hpp"
#include "traccc/seeding/track_params_estimation.hpp"
#include "traccc/sycl/seeding/seeding_algorithm.hpp"
#include "traccc/sycl/seeding/track_params_estimation.hpp"

// io
#include "traccc/io/read_geometry.hpp"
#include "traccc/io/read_spacepoints.hpp"
#include "traccc/io/utils.hpp"

// performance
#include "traccc/efficiency/seeding_performance_writer.hpp"
#include "traccc/performance/collection_comparator.hpp"
#include "traccc/performance/timer.hpp"

// options
#include "traccc/options/common_options.hpp"
#include "traccc/options/handle_argument_errors.hpp"
#include "traccc/options/seeding_input_options.hpp"

// Detray include(s).
#include "detray/core/detector.hpp"
#include "detray/detectors/detector_metadata.hpp"
#include "detray/io/json/json_reader.hpp"

// Vecmem include(s)
#include <vecmem/memory/host_memory_resource.hpp>
#include <vecmem/memory/sycl/device_memory_resource.hpp>
#include <vecmem/memory/sycl/host_memory_resource.hpp>
#include <vecmem/utils/sycl/async_copy.hpp>

// System include(s).
#include <exception>
#include <iomanip>
#include <iostream>

namespace po = boost::program_options;

int seq_run(const traccc::seeding_input_config& i_cfg,
            const traccc::common_options& common_opts, bool run_cpu) {

    // Creating sycl queue object
    ::sycl::queue q;
    std::cout << "Running on device: "
              << q.get_device().get_info<::sycl::info::device::name>() << "\n";

    // Memory resources used by the application.
    vecmem::host_memory_resource host_mr;
    vecmem::sycl::host_memory_resource sycl_host_mr{&q};
    vecmem::sycl::device_memory_resource device_mr{&q};
    traccc::memory_resource mr{device_mr, &sycl_host_mr};

    // Declare detector type
    using detector_t =
        detray::detector<detray::detector_registry::toy_detector>;
    detector_t det{host_mr};

    // Read the surface transforms
    traccc::geometry surface_transforms;
    if (i_cfg.run_detray_geometry == false) {
        surface_transforms = traccc::io::read_geometry(i_cfg.detector_file);
    } else if (i_cfg.run_detray_geometry == true) {

        // Read the detector
        detray::json_geometry_reader<detector_t> geo_reader;
        typename detector_t::name_map volume_name_map = {{0u, "detector"}};

        geo_reader.read(det, volume_name_map,
                        traccc::io::data_directory() + i_cfg.detector_file);

        surface_transforms = traccc::io::alt_read_geometry(det);
    }

    // Output stats
    uint64_t n_modules = 0;
    uint64_t n_spacepoints = 0;
    uint64_t n_seeds = 0;
    uint64_t n_seeds_sycl = 0;

    // Configs
    traccc::seedfinder_config finder_config;
    traccc::spacepoint_grid_config grid_config(finder_config);
    traccc::seedfilter_config filter_config;

    traccc::seeding_algorithm sa(finder_config, grid_config, filter_config,
                                 host_mr);
    traccc::track_params_estimation tp(host_mr);

    vecmem::sycl::async_copy copy{&q};

    traccc::sycl::seeding_algorithm sa_sycl{
        finder_config, grid_config, filter_config, mr, copy, &q};
    traccc::sycl::track_params_estimation tp_sycl{mr, copy, &q};

    // performance writer
    traccc::seeding_performance_writer sd_performance_writer(
        traccc::seeding_performance_writer::config{});

    traccc::performance::timing_info elapsedTimes;

    // Loop over events
    for (unsigned int event = common_opts.skip;
         event < common_opts.events + common_opts.skip; ++event) {

        // Instantiate host containers/collections
        traccc::io::spacepoint_reader_output reader_output(mr.host);
        traccc::seeding_algorithm::output_type seeds;
        traccc::track_params_estimation::output_type params;

        // Instantiate sycl containers/collections
        traccc::seed_collection_types::buffer seeds_sycl_buffer(0, *(mr.host));
        traccc::bound_track_parameters_collection_types::buffer
            params_sycl_buffer(0, *mr.host);

        {  // Start measuring wall time
            traccc::performance::timer wall_t("Wall time", elapsedTimes);

            /*-----------------
              hit file reading
              -----------------*/

            {
                traccc::performance::timer t("Hit reading  (cpu)",
                                             elapsedTimes);
                // Read the hits from the relevant event file
                traccc::io::read_spacepoints(
                    reader_output, event, common_opts.input_directory,
                    surface_transforms, common_opts.input_data_format);

            }  // stop measuring hit reading timer

            const traccc::spacepoint_collection_types::host&
                spacepoints_per_event = reader_output.spacepoints;
            /*----------------------------
                 Seeding algorithm
              ----------------------------*/

            /// SYCL

            // Copy the spacepoint data to the device.
            traccc::spacepoint_collection_types::buffer spacepoints_sycl_buffer(
                spacepoints_per_event.size(), mr.main);
            copy(vecmem::get_data(spacepoints_per_event),
                 spacepoints_sycl_buffer);

            {
                traccc::performance::timer t("Seeding (sycl)", elapsedTimes);
                // Reconstruct the spacepoints into seeds.
                seeds_sycl_buffer = sa_sycl(spacepoints_sycl_buffer);
            }  // stop measuring seeding sycl timer

            // CPU

            if (run_cpu) {
                traccc::performance::timer t("Seeding  (cpu)", elapsedTimes);
                seeds = sa(spacepoints_per_event);
            }  // stop measuring seeding cpu timer

            /*----------------------------
              Track params estimation
              ----------------------------*/

            // SYCL

            {
                traccc::performance::timer t("Track params (sycl)",
                                             elapsedTimes);
                params_sycl_buffer =
                    tp_sycl(spacepoints_sycl_buffer, seeds_sycl_buffer,
                            {0.f, 0.f, finder_config.bFieldInZ});
            }  // stop measuring track params sycl timer

            // CPU
            if (run_cpu) {
                traccc::performance::timer t("Track params  (cpu)",
                                             elapsedTimes);
                params = tp(spacepoints_per_event, seeds,
                            {0.f, 0.f, finder_config.bFieldInZ});
            }  // stop measuring track params cpu timer

        }  // Stop measuring wall time

        /*----------------------------------
          compare seeds from cpu and sycl
          ----------------------------------*/

        // Copy the seeds to the host for comparison.
        traccc::seed_collection_types::host seeds_sycl;
        traccc::bound_track_parameters_collection_types::host params_sycl;
        copy(seeds_sycl_buffer, seeds_sycl)->wait();
        copy(params_sycl_buffer, params_sycl)->wait();

        if (run_cpu) {
            // Show which event we are currently presenting the results for.
            std::cout << "===>>> Event " << event << " <<<===" << std::endl;

            // Compare the seeds made on the host and on the device
            traccc::collection_comparator<traccc::seed> compare_seeds{
                "seeds", traccc::details::comparator_factory<traccc::seed>{
                             vecmem::get_data(reader_output.spacepoints),
                             vecmem::get_data(reader_output.spacepoints)}};
            compare_seeds(vecmem::get_data(seeds),
                          vecmem::get_data(seeds_sycl));

            // Compare the track parameters made on the host and on the device.
            traccc::collection_comparator<traccc::bound_track_parameters>
                compare_track_parameters{"track parameters"};
            compare_track_parameters(vecmem::get_data(params),
                                     vecmem::get_data(params_sycl));
        }

        /*----------------
             Statistics
          ---------------*/

        n_spacepoints += reader_output.spacepoints.size();
        n_modules += reader_output.modules.size();
        n_seeds_sycl += seeds_sycl.size();
        n_seeds += seeds.size();

        /*------------
          Writer
          ------------*/

<<<<<<< HEAD
        if (i_cfg.check_performance) {
            if (i_cfg.run_detray_geometry) {

                traccc::event_map2 evt_map(event, common_opts.input_directory,
                                           common_opts.input_directory,
                                           common_opts.input_directory);
                sd_performance_writer.write(
                    vecmem::get_data(seeds_sycl),
                    vecmem::get_data(reader_output.spacepoints),
                    reader_output.modules, evt_map);
            } else {
                traccc::event_map evt_map(event, i_cfg.detector_file,
                                          common_opts.input_directory,
                                          common_opts.input_directory, host_mr);
                sd_performance_writer.write(
                    vecmem::get_data(seeds_sycl),
                    vecmem::get_data(reader_output.spacepoints), evt_map);
            }
=======
        if (common_opts.check_performance) {
            traccc::event_map evt_map(event, i_cfg.detector_file,
                                      common_opts.input_directory,
                                      common_opts.input_directory, host_mr);
            sd_performance_writer.write(
                vecmem::get_data(seeds_sycl),
                vecmem::get_data(reader_output.spacepoints), evt_map);
>>>>>>> b83cb20b
        }
    }

    if (common_opts.check_performance) {
        sd_performance_writer.finalize();
    }

    std::cout << "==> Statistics ... " << std::endl;
    std::cout << "- read    " << n_spacepoints << " spacepoints from "
              << n_modules << " modules" << std::endl;
    std::cout << "- created  (cpu)  " << n_seeds << " seeds" << std::endl;
    std::cout << "- created (sycl) " << n_seeds_sycl << " seeds" << std::endl;
    std::cout << "==>Elapsed times...\n" << elapsedTimes << std::endl;

    return 0;
}

// The main routine
//
int main(int argc, char* argv[]) {
    // Set up the program options
    po::options_description desc("Allowed options");

    // Add options
    desc.add_options()("help,h", "Give some help with the program's options");
    traccc::common_options common_opts(desc);
    traccc::seeding_input_config seeding_input_cfg(desc);
    desc.add_options()("run_cpu", po::value<bool>()->default_value(false),
                       "run cpu tracking as well");

    po::variables_map vm;
    po::store(po::parse_command_line(argc, argv, desc), vm);

    // Check errors
    traccc::handle_argument_errors(vm, desc);

    // Read options
    common_opts.read(vm);
    seeding_input_cfg.read(vm);
    auto run_cpu = vm["run_cpu"].as<bool>();

    std::cout << "Running " << argv[0] << " " << seeding_input_cfg.detector_file
              << " " << common_opts.input_directory << " " << common_opts.events
              << std::endl;

    return seq_run(seeding_input_cfg, common_opts, run_cpu);
}<|MERGE_RESOLUTION|>--- conflicted
+++ resolved
@@ -233,8 +233,7 @@
           Writer
           ------------*/
 
-<<<<<<< HEAD
-        if (i_cfg.check_performance) {
+        if (common_opts.check_performance) {
             if (i_cfg.run_detray_geometry) {
 
                 traccc::event_map2 evt_map(event, common_opts.input_directory,
@@ -252,15 +251,6 @@
                     vecmem::get_data(seeds_sycl),
                     vecmem::get_data(reader_output.spacepoints), evt_map);
             }
-=======
-        if (common_opts.check_performance) {
-            traccc::event_map evt_map(event, i_cfg.detector_file,
-                                      common_opts.input_directory,
-                                      common_opts.input_directory, host_mr);
-            sd_performance_writer.write(
-                vecmem::get_data(seeds_sycl),
-                vecmem::get_data(reader_output.spacepoints), evt_map);
->>>>>>> b83cb20b
         }
     }
 
