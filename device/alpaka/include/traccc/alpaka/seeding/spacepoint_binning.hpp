/** TRACCC library, part of the ACTS project (R&D line)
 *
<<<<<<< HEAD
 * (c) 2021-2023 CERN for the benefit of the ACTS project
=======
 * (c) 2023 CERN for the benefit of the ACTS project
>>>>>>> 0ccde6e7
 *
 * Mozilla Public License Version 2.0
 */

#pragma once

// Project include(s).
#include "traccc/edm/spacepoint.hpp"
#include "traccc/seeding/detail/seeding_config.hpp"
#include "traccc/seeding/detail/spacepoint_grid.hpp"
#include "traccc/utils/algorithm.hpp"
#include "traccc/utils/memory_resource.hpp"

// VecMem include(s).
#include <vecmem/utils/copy.hpp>

// System include(s).
#include <memory>
#include <utility>

namespace traccc::alpaka {

/// Spacepoing binning executed on an Alpaka accelerator
class spacepoint_binning
    : public algorithm<sp_grid_buffer(
          const spacepoint_collection_types::const_view&)> {

    public:
    /// Constructor for the algorithm
    spacepoint_binning(const seedfinder_config& config,
                       const spacepoint_grid_config& grid_config,
                       const traccc::memory_resource& mr,
                       vecmem::copy& copy);

    /// Function executing the algorithm with a view of spacepoints
    output_type operator()(const spacepoint_collection_types::const_view&
                               spacepoints_view) const override;

    private:
    /// Member variables
    seedfinder_config m_config;
    std::pair<sp_grid::axis_p0_type, sp_grid::axis_p1_type> m_axes;
    traccc::memory_resource m_mr;
    vecmem::copy& m_copy;

};  // class spacepoint_binning

}  // namespace traccc::alpaka<|MERGE_RESOLUTION|>--- conflicted
+++ resolved
@@ -1,10 +1,6 @@
 /** TRACCC library, part of the ACTS project (R&D line)
  *
-<<<<<<< HEAD
- * (c) 2021-2023 CERN for the benefit of the ACTS project
-=======
  * (c) 2023 CERN for the benefit of the ACTS project
->>>>>>> 0ccde6e7
  *
  * Mozilla Public License Version 2.0
  */
