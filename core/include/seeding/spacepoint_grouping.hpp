--- conflicted
+++ resolved
@@ -25,17 +25,8 @@
                         vecmem::memory_resource* mr);
 
     host_internal_spacepoint_container operator()(
-<<<<<<< HEAD
         const host_spacepoint_container& sp_container) {
-        host_internal_spacepoint_container internal_sp_container = {
-            host_internal_spacepoint_container::header_vector(m_mr),
-            host_internal_spacepoint_container::item_vector(m_mr)};
-=======
-        const host_spacepoint_container& sp_container,
-        vecmem::memory_resource* mr = nullptr) {
-        host_internal_spacepoint_container internal_sp_container(mr);
->>>>>>> 2a340382
-
+        host_internal_spacepoint_container internal_sp_container(m_mr);
         this->operator()(sp_container, internal_sp_container);
 
         return internal_sp_container;
@@ -122,8 +113,8 @@
                           &bin_info.top_idx.global_indices[0]);
 
                 internal_sp_container.push_back(
-                    bin_info,
-                    vecmem::vector<internal_spacepoint<spacepoint>>());
+                    std::move(bin_info),
+                    vecmem::vector<internal_spacepoint<spacepoint>>(m_mr));
             }
         }
 
