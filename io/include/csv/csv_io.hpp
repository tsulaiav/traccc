/** TRACCC library, part of the ACTS project (R&D line)
 *
 * (c) 2021 CERN for the benefit of the ACTS project
 *
 * Mozilla Public License Version 2.0
 */

#pragma once

#include <cassert>
#include <climits>
#include <dfe/dfe_io_dsv.hpp>
#include <dfe/dfe_namedtuple.hpp>
#include <fstream>
#include <map>
#include <vecmem/memory/memory_resource.hpp>

#include "definitions/algebra.hpp"
#include "definitions/primitives.hpp"
#include "edm/cell.hpp"
#include "edm/cluster.hpp"

namespace traccc {

struct csv_cell {
    uint64_t geometry_id = 0;
    uint64_t hit_id = 0;
    channel_id channel0 = 0;
    channel_id channel1 = 0;
    scalar timestamp = 0.;
    scalar value = 0.;

    // geometry_id,hit_id,channel0,channel1,timestamp,value
    DFE_NAMEDTUPLE(csv_cell, geometry_id, hit_id, channel0, channel1, timestamp,
                   value);
};

using cell_reader = dfe::NamedTupleCsvReader<csv_cell>;

struct csv_measurement {
    uint64_t geometry_id = 0;
    scalar local0 = 0.;
    scalar local1 = 0.;
    scalar var_local0 = 0.;
    scalar var_local1 = 0.;

    // geometry_id,hit_id,channel0,channel1,timestamp,value
    DFE_NAMEDTUPLE(csv_measurement, geometry_id, local0, local1, var_local0,
                   var_local1);
};

<<<<<<< HEAD
  using measurement_writer = dfe::NamedTupleCsvWriter<csv_measurement>;

  struct csv_internal_spacepoint {

      size_t global_bin;
      scalar x, y, z;
      scalar var_R = 0;
      scalar var_Z = 0;

      // geometry_id,hit_id,channel0,channel1,timestamp,value
      DFE_NAMEDTUPLE(csv_internal_spacepoint, global_bin, x, y, z, var_R, var_Z);
  };

  using internal_spacepoint_writer = dfe::NamedTupleCsvWriter<csv_internal_spacepoint>;
    
  struct csv_spacepoint {
=======
using measurement_writer = dfe::NamedTupleCsvWriter<csv_measurement>;
>>>>>>> 37418c0f

struct csv_spacepoint {
    uint64_t geometry_id = 0;
    scalar x, y, z;
    scalar var_x, var_y, var_z;

    // geometry_id,hit_id,channel0,channel1,timestamp,value
    DFE_NAMEDTUPLE(csv_spacepoint, geometry_id, x, y, z, var_x, var_y, var_z);
};

using spacepoint_writer = dfe::NamedTupleCsvWriter<csv_spacepoint>;

struct csv_surface {
    uint64_t geometry_id = 0;
    scalar cx, cy, cz;
    scalar rot_xu, rot_xv, rot_xw;
    scalar rot_yu, rot_yv, rot_yw;
    scalar rot_zu, rot_zv, rot_zw;

    // geometry_id,hit_id,channel0,channel1,timestamp,value
    DFE_NAMEDTUPLE(csv_surface, geometry_id, cx, cy, cz, rot_xu, rot_xv, rot_xw,
                   rot_yu, rot_yv, rot_yw, rot_zu, rot_zv, rot_zw);
};

using surface_reader = dfe::NamedTupleCsvReader<csv_surface>;

/// Read the geometry information per module and fill into a map
///
/// @param sreader The surface reader type
std::map<geometry_id, transform3> read_surfaces(surface_reader& sreader) {
    std::map<geometry_id, transform3> transform_map;
    csv_surface iosurface;
    while (sreader.read(iosurface)) {
        geometry_id module = iosurface.geometry_id;

        vector3 t{iosurface.cx, iosurface.cy, iosurface.cz};
        vector3 x{iosurface.rot_xu, iosurface.rot_yu, iosurface.rot_zu};
        vector3 z{iosurface.rot_xw, iosurface.rot_yw, iosurface.rot_zw};

        transform_map.insert({module, transform3{t, z, x}});
    }
    return transform_map;
}

/// Read the collection of cells per module and fill into a collection
///
/// @param creader The cellreader type
/// @param resource The memory resource to use for the return value
/// @param tfmap the (optional) transform map
/// @param max_cells the (optional) maximum number of cells to be read in
host_cell_container read_cells(
    cell_reader& creader, vecmem::memory_resource& resource,
    const std::map<geometry_id, transform3>& tfmap = {},
    unsigned int max_cells = std::numeric_limits<unsigned int>::max()) {
    uint64_t reference_id = 0;
    host_cell_container result = {host_cell_container::header_vector(&resource),
                                  host_cell_container::item_vector(&resource)};

    bool first_line_read = false;
    unsigned int read_cells = 0;
    csv_cell iocell;
    host_cell_collection cells(&resource);
    cell_module module;
    while (creader.read(iocell)) {
        if (first_line_read and iocell.geometry_id != reference_id) {
            // Complete the information
            if (not tfmap.empty()) {
                auto tfentry = tfmap.find(iocell.geometry_id);
                if (tfentry != tfmap.end()) {
                    module.placement = tfentry->second;
                }
            }
            // Sort in column major order
            std::sort(cells.begin(), cells.end(),
                      [](const auto& a, const auto& b) {
                          return a.channel1 < b.channel1;
                      });
            result.headers.push_back(module);
            result.items.push_back(cells);
            // Clear for next round
            cells = host_cell_collection(&resource);
            module = cell_module();
        }
        first_line_read = true;
        reference_id = static_cast<uint64_t>(iocell.geometry_id);

        module.module = reference_id;
        module.range0[0] = std::min(module.range0[0], iocell.channel0);
        module.range0[1] = std::max(module.range0[1], iocell.channel0);
        module.range1[0] = std::min(module.range1[0], iocell.channel1);
        module.range1[1] = std::max(module.range1[1], iocell.channel1);

        cells.push_back(cell{iocell.channel0, iocell.channel1, iocell.value,
                             iocell.timestamp});
        if (++read_cells >= max_cells) {
            break;
        }
    }

    // Clean up after loop
    // Sort in column major order
    std::sort(cells.begin(), cells.end(), [](const auto& a, const auto& b) {
        return a.channel1 < b.channel1;
    });

    result.headers.push_back(module);
    result.items.push_back(cells);

    assert(result.items.size() == result.headers.size());

    return result;
}

/// Read the collection of cells per module and fill into a collection
/// of truth clusters.
///
/// @param creader The cellreader type
/// @param tfmap the (optional) transform map
/// @param max_clusters the (optional) maximum number of cells to be read in
std::vector<cluster_collection> read_truth_clusters(
    cell_reader& creader, const std::map<geometry_id, transform3>& tfmap = {},
    unsigned int max_cells = std::numeric_limits<unsigned int>::max()) {
    // Reference for switching the container
    uint64_t reference_id = 0;
    std::vector<cluster_collection> cluster_container;
    // Reference for switching the cluster
    uint64_t truth_id = std::numeric_limits<uint64_t>::max();

    bool first_line_read = false;
    unsigned int read_cells = 0;
    csv_cell iocell;
    cluster_collection truth_clusters;
    std::vector<cell> truth_cells;

    while (creader.read(iocell)) {
        if (first_line_read and iocell.geometry_id != reference_id) {
            // Complete the information
            if (not tfmap.empty()) {
                auto tfentry = tfmap.find(iocell.geometry_id);
                if (tfentry != tfmap.end()) {
                    truth_clusters.placement = tfentry->second;
                }
            }

            // Sort in column major order
            cluster_container.push_back(truth_clusters);
            // Clear for next round
            truth_clusters = cluster_collection();
        }

        if (first_line_read and truth_id != iocell.hit_id) {
            truth_clusters.items.push_back({truth_cells});
            truth_cells.clear();
        }
        truth_cells.push_back(cell{iocell.channel0, iocell.channel1,
                                   iocell.value, iocell.timestamp});

        first_line_read = true;
        truth_id = iocell.hit_id;
        reference_id = static_cast<uint64_t>(iocell.geometry_id);

        if (++read_cells >= max_cells) {
            break;
        }
    }

    return cluster_container;
}

}  // namespace traccc<|MERGE_RESOLUTION|>--- conflicted
+++ resolved
@@ -49,26 +49,20 @@
                    var_local1);
 };
 
-<<<<<<< HEAD
-  using measurement_writer = dfe::NamedTupleCsvWriter<csv_measurement>;
-
-  struct csv_internal_spacepoint {
-
-      size_t global_bin;
-      scalar x, y, z;
-      scalar var_R = 0;
-      scalar var_Z = 0;
-
-      // geometry_id,hit_id,channel0,channel1,timestamp,value
-      DFE_NAMEDTUPLE(csv_internal_spacepoint, global_bin, x, y, z, var_R, var_Z);
-  };
-
-  using internal_spacepoint_writer = dfe::NamedTupleCsvWriter<csv_internal_spacepoint>;
-    
-  struct csv_spacepoint {
-=======
 using measurement_writer = dfe::NamedTupleCsvWriter<csv_measurement>;
->>>>>>> 37418c0f
+
+struct csv_internal_spacepoint {
+    size_t global_bin;
+    scalar x, y, z;
+    scalar var_R = 0;
+    scalar var_Z = 0;
+
+    // geometry_id,hit_id,channel0,channel1,timestamp,value
+    DFE_NAMEDTUPLE(csv_internal_spacepoint, global_bin, x, y, z, var_R, var_Z);
+};
+
+using internal_spacepoint_writer =
+    dfe::NamedTupleCsvWriter<csv_internal_spacepoint>;
 
 struct csv_spacepoint {
     uint64_t geometry_id = 0;
